import itertools
from re import T

from typing import Dict, Optional, Sequence, Text, Tuple, Union

import torch
import yaml
from pyannote.database import Protocol
from torch_audiomentations.core.transforms_interface import BaseWaveformTransform
from torchmetrics import Metric
import torchmetrics.functional as F

from pyannote.audio.core.task import Problem, Resolution, Specifications, Task
from pyannote.audio.tasks.segmentation.mixins import SegmentationTaskMixin
from pyannote.audio.core.io import AudioFile
from pyannote.core import Segment, SlidingWindowFeature

from brouhaha_vtc.models import C50_MAX, C50_MIN, SNR_MAX, SNR_MIN

from .utils.metrics import CustomAUROC, CustomMeanAbsoluteError, OptimalFScore, OptimalFScoreThreshold



from pyannote.audio.utils.loss import binary_cross_entropy, mse_loss

import numpy as np
import yaml


MAX_ERROR_SNR = SNR_MAX - SNR_MIN
MAX_ERROR_C50 = C50_MAX - C50_MIN


class RegressiveActivityDetectionTask(SegmentationTaskMixin, Task):
    # TODO

    # TODO: look into `default_loss` and `setup_loss_func` for the task
    # Look into batch related function (batch, chunck, collate...)
    # Chunck : original method (super or surcharge)
    # Loss : BCE for VAD, MSE for C50 and SNR
    # Loss_vad + lambda Loss_snr + lambda Loss_c50 -> pour l'instant que des 1, on fera un gridsearch
    # Create a mask for snr loss when there is no speech
    # We want to log all the losses
    # apply mask to the linear_snr & to Y

    # Before the 8th
    # Task
    # Model
    # Database

    # For the 8th, first graphs that show losses for VAD, snr, c50 that decreases
    # for now, let's forget about the masks :
    # Hadrien says you can harass him if you're stuck!
    # Bon courage!
    def __init__(
        self,
        protocol: Protocol,
        duration: float = 2.0,
        warm_up: Union[float, Tuple[float, float]] = 0.0,
        balance: Text = None,
        weight: Text = None,
        batch_size: int = 32,
        num_workers: int = None,
        pin_memory: bool = False,
        augmentation: BaseWaveformTransform = None,
        metric: Union[Metric, Sequence[Metric], Dict[str, Metric]] = None,
        max_error_snr: int = MAX_ERROR_SNR,
        max_error_c50: int = MAX_ERROR_C50,
<<<<<<< HEAD
=======
        lambda_vad: float=1,
>>>>>>> 38fd5ab8
        lambda_c50: float=1,
        lambda_snr: float=1
    ):

        super().__init__(
            protocol,
            duration=duration,
            warm_up=warm_up,
            batch_size=batch_size,
            num_workers=num_workers,
            pin_memory=pin_memory,
            augmentation=augmentation,
            metric=metric,
        )

        self.balance = balance
        self.weight = weight
        self.first_loss_snr = None
        self.first_loss_c50 = None
        self.first_losses_c50 = []
        self.first_losses_snr = []
        self.max_error_snr = max_error_snr
        self.max_error_c50 = max_error_c50
<<<<<<< HEAD
=======
        self.lambda_vad = lambda_vad
>>>>>>> 38fd5ab8
        self.lambda_snr = lambda_snr
        self.lambda_c50 = lambda_c50

        self.specifications = Specifications(
            problem=Problem.MULTI_LABEL_CLASSIFICATION,
            resolution=Resolution.FRAME,
            duration=self.duration,
            warm_up=self.warm_up,
            classes=[
                "speech",
            ],
        )

    def collate_y(self, batch) -> torch.Tensor:
        """Collate the speakers detection, snr labels and c50 labels
        into one target tensor

        Parameters
        ----------
        batch : (batch_size) list of dict
            Dictionaries with the following keys:
            X : np.ndarray
                Audio chunk as (num_samples, num_channels) array.
            y : SlidingWindowFeature
                Frame-wise (labels snr c50) as (num_frames, num_labels + 2) array.

        Returns
        -------
        Y: (batch_size, num_frames, num_speakers + 2) tensor
            One-hot-encoding of current chunk speaker activity, snr label and c50 label:
                * one_hot_y[b, f, s] = 1 if sth speaker is active at fth frame
                * one_hot_y[b, f, s] = 0 otherwise.
                * one_hot_y[b, f, -2] = snr_label
                * one_hot_y[b, f, -1] = c50_label
        """
        # gather common set of labels
        # b["y"] is a SlidingWindowFeature instance
        labels = sorted(set(itertools.chain(*(b["y"].labels for b in batch))))

        batch_size, num_frames, num_labels = (
            len(batch),
            len(batch[0]["y"]),
            len(labels),
        )
        Y = np.zeros((batch_size, num_frames, num_labels + 2))

        for i, b in enumerate(batch):
            for local_idx, label in enumerate(b["y"].labels):
                global_idx = labels.index(label)
                Y[i, :, global_idx] = b["y"].data[:, local_idx]
            Y[i, :, -2:] = b["y"].data[:, -2:]

        return torch.from_numpy(Y)

    def adapt_y(self, collated_y: torch.Tensor) -> torch.Tensor:
        """Get voice activity detection targets, snr_label targets
        and c50_label targets

        Parameters
        ----------
        collated_y : (batch_size, num_frames, num_speakers + 2) tensor
            One-hot-encoding of current chunk speaker activity:
                * one_hot_y[b, f, s] = 1 if sth speaker is active at fth frame
                * one_hot_y[b, f, s] = 0 otherwise.
                * one_hot_y[b, f, -2] = snr_label
                * one_hot_y[b, f, -1] = c50_label

        Returns
        -------
        y : (batch_size, num_frames, 3) tensor
            y[b, f, 0] = 1 if at least one speaker is active at fth frame, 0 otherwise.
            y[b, f, 1] = snr_label
            y[b, f, 2] = c50_label
        """
        speaker_feat = 1 * (torch.sum(collated_y[:,:,:-2], dim=2, keepdims=False) > 0)
        snr_feat = collated_y[:,:,-2]
        c50_feat = collated_y[:,:,-1]
        return torch.stack((speaker_feat, snr_feat, c50_feat), dim=2)

    def prepare_chunk(
        self,
        file: AudioFile,
        chunk: Segment,
        duration: float = None
    ) -> dict:
        """Extract audio chunk and corresponding frame-wise labels

        Parameters
        ----------
        file : AudioFile
            Audio file.
        chunk : Segment
            Audio chunk.
        duration : float, optional
            Fix chunk duration to avoid rounding errors. Defaults to self.duration

        Returns
        -------
        sample : dict
            Dictionary with the following keys:
            X : np.ndarray
                Audio chunk as (num_samples, num_channels) array.
            y : SlidingWindowFeature
                Frame-wise (labels snr c50) as (num_frames, num_labels) array.

        """

        sample = dict()

        # read (and resample if needed) audio chunk
        duration = duration or self.duration
        sample["X"], _ = self.model.audio.crop(file, chunk, duration=duration)

        # use model introspection to predict how many frames it will output
        num_samples = sample["X"].shape[1]
        num_frames, _ = self.model.introspection(num_samples)
        resolution = duration / num_frames

        # discretize annotation, using model resolution
        annotations = file["annotation"].discretize(
            support=chunk, resolution=resolution, duration=duration
        )

        snr = file['target_features']['snr'].align(to=annotations)
        score = file['target_features']['c50']
        data = np.concatenate((annotations.data, snr.data, np.full(snr.data.shape, score)), axis=1)

        sample['y'] = SlidingWindowFeature(data, annotations.sliding_window, labels = annotations.labels)

        return sample
    

    def set_first_losses(
        self, specifications: Specifications, target, prediction, weight=None
    ) -> torch.Tensor:
        """Compute and set the first snr_loss and c50_loss for normalization
        """
        print("settings the first losses")
        self.first_losses_snr.append(float(mse_loss(prediction[:,:,1].unsqueeze(dim=2), target[:,:,1], weight=weight)))
        self.first_losses_c50.append(float(mse_loss(prediction[:,:,2].unsqueeze(dim=2), target[:,:,2], weight=weight)))

        self.first_loss_snr = max(self.first_losses_snr)
        self.first_loss_c50 = max(self.first_losses_c50)

        first_losses = {"snr": self.first_loss_snr,
                        "c50": self.first_loss_c50}

        with open(self.model.logger.log_dir + "/first_losses.yaml", "w") as file:
            yaml.dump(first_losses, file)


    def default_loss(
        self, specifications: Specifications, target, prediction, weight=None
    ) -> torch.Tensor:
        """Compute the specific loss for the RegressiveActivityDetectionTask
        Three separate losses are computed :
            * Binary cross-entropy for Voice Activity Detection
            * Mean Square Error for snr labels
            * Mean Square Error for c50 labels
        The global loss is the normalized mean of the three losses.

        Parameters
        ----------
        specifications : Specifications
            Task specifications
        target : torch.Tensor
            (batch_size, num_frames, 3)
            target[b, f, 0] = 1 if at least one speaker is active at fth frame, 0 otherwise.
            target[b, f, 1] = snr_label
            target[b, f, 2] = c50_label
        prediction : torch.Tensor
            (batch_size, num_frames, 3)
            prediction[b, f, 0] = 1 if at least one speaker is predicted active at fth frame, 0 otherwise.
            prediction[b, f, 1] = predicted snr_label
            prediction[b, f, 2] = predicted c50_label
        weight : torch.Tensor, optional
            (batch_size, num_frames, 1)

        Returns
        -------
        loss : torch.Tensor
            Normalized mean of the three following losses
        loss_vad : torch.Tensor
            Binary cross-entropy 
        loss_snr : torch.Tensor
            Mean Square Error normalized by the first value
        loss_c50 : torch.Tensor
            Mean Square Error normalized by the first value

        """
<<<<<<< HEAD
        loss_vad = binary_cross_entropy(prediction[:,:,0].unsqueeze(dim=2), target[:,:,0], weight=weight)
        loss_snr = mse_loss(prediction[:,:,1].unsqueeze(dim=2), target[:,:,1], weight=weight)
        loss_c50 = mse_loss(prediction[:,:,2].unsqueeze(dim=2), target[:,:,2], weight=weight)
=======
        loss_vad = binary_cross_entropy(prediction[:,:,0].unsqueeze(dim=2), target[:,:,0])
        loss_snr = mse_loss(prediction[:,:,1].unsqueeze(dim=2), target[:,:,1], weight=target[:,:,0].unsqueeze(dim=2))
        loss_c50 = mse_loss(prediction[:,:,2].unsqueeze(dim=2), target[:,:,2])
>>>>>>> 38fd5ab8

        loss_snr = loss_snr / self.first_loss_snr
        loss_c50 = loss_c50 / self.first_loss_c50

<<<<<<< HEAD
        loss = loss_vad + \
               + self.lambda_snr * loss_snr \
               + self.lambda_c50 * loss_c50

=======
        loss = self.lambda_vad * loss_vad + \
               + self.lambda_snr * loss_snr \
               + self.lambda_c50 * loss_c50
        
>>>>>>> 38fd5ab8
        return loss, loss_vad, loss_snr, loss_c50

    def default_metric(
        self,
    ) -> Union[Metric, Sequence[Metric], Dict[str, Metric]]:
        """Returns the three validation metric"""

        def transform(index):
            return lambda preds, target: (preds[:,:,index].reshape(-1), target[:,:,index].reshape(-1))

        return {
            "snrValMetric": CustomMeanAbsoluteError(output_transform=transform(1), mask=True),
            "c50ValMetric": CustomMeanAbsoluteError(output_transform=transform(2)),
            "vadValMetric": OptimalFScore(output_transform=transform(0)),
            "vadOptiTh": OptimalFScoreThreshold(output_transform=transform(0))
        }

    def validation_step(self, batch, batch_idx: int):
        """Compute validation area under the ROC curve

        Parameters
        ----------
        batch : dict of torch.Tensor
            Current batch.
        batch_idx: int
            Batch index.
        """

        X, y = batch["X"], batch["y"]
        # X = (batch_size, num_channels, num_samples)
        # y = (batch_size, num_frames, num_classes) or (batch_size, num_frames)

        y_pred = self.model(X)
        _, num_frames, _ = y_pred.shape
        # y_pred = (batch_size, num_frames, num_classes)

        # - remove warm-up frames
        # - downsample remaining frames
        warm_up_left = round(self.warm_up[0] / self.duration * num_frames)
        warm_up_right = round(self.warm_up[1] / self.duration * num_frames)
        preds = y_pred[:, warm_up_left : num_frames - warm_up_right : 10]
        target = y[:, warm_up_left : num_frames - warm_up_right : 10]

        output = self.model.validation_metric(
            preds,
            target,
        )

        self.model.log_dict(
            self.model.validation_metric,
            on_step=False,
            on_epoch=True,
            prog_bar=True,
            logger=True,
        )

        validation = (
            self.lambda_vad * (1 - output[f"{self.logging_prefix}vadValMetric"]) \
            + self.lambda_snr * output[f"{self.logging_prefix}snrValMetric"] / self.max_error_snr \
            + self.lambda_c50 * output[f"{self.logging_prefix}c50ValMetric"] / self.max_error_c50 \
        ) / (self.lambda_vad + self.lambda_snr + self.lambda_c50)

        self.model.log(
            f"{self.logging_prefix}ValidationMetric",
            validation,
            on_step=False,
            on_epoch=True,
            prog_bar=True,
            logger=True,
        )

        with open(self.model.logger.log_dir + "/vad_fscore_threshold.yaml", "a") as file:
            optimal_th = {
                f"epoch_{self.model.current_epoch}": {
                    "fscore": float(output[f"{self.logging_prefix}vadValMetric"]),
                    "optimal_th": float(output[f"{self.logging_prefix}vadOptiTh"])
                }
            }
            yaml.dump(optimal_th, file)


    def training_step(self, batch, batch_idx: int):
        """Training step according specific to RegressiveActivityDetectionTask

        Custom loss : Normalized mean of BCE on VAD, MSE on SNR, MSE on c50

        If "weight" attribute exists, batch[self.weight] is also passed to the loss function
        during training (but has no effect in validation).

        Parameters
        ----------
        batch : (usually) dict of torch.Tensor
            Current batch.
        batch_idx: int
            Batch index.
        stage : {"train", "val"}
            "train" for training step, "val" for validation step

        Returns
        -------
        loss : {str: torch.tensor}
            {"loss": loss}
        """

        # forward pass
        y_pred = self.model(batch["X"])

        batch_size, num_frames, _ = y_pred.shape
        # (batch_size, num_frames, num_classes)

        # target
        y = batch["y"]

        # frames weight
        weight_key = getattr(self, "weight", None)
        weight = batch.get(
            weight_key,
            torch.ones(batch_size, num_frames, 1, device=self.model.device),
        )
        # (batch_size, num_frames, 1)

        # warm-up
        warm_up_left = round(self.warm_up[0] / self.duration * num_frames)
        weight[:, :warm_up_left] = 0.0
        warm_up_right = round(self.warm_up[1] / self.duration * num_frames)
        weight[:, num_frames - warm_up_right :] = 0.0

        # set first loss for snr and c50
        if self.model.current_epoch == 0 and batch_idx < 10:
            self.set_first_losses(self.specifications, y, y_pred, weight=weight)

        # retrieve first losses if resuming training
        if not self.first_loss_snr:
            with open(self.model.logger.log_dir + "/first_losses.yaml", "r") as file:
                first_losses = yaml.load(file, Loader=yaml.loader.SafeLoader)
            self.first_loss_snr = first_losses['snr']
            self.first_loss_c50 = first_losses['c50']

        # compute loss
        losses = self.default_loss(self.specifications, y, y_pred, weight=weight)

        for loss, loss_type in zip(losses, ['Train', 'vad', 'snr', 'c50']):
            self.model.log( 
                f"{self.logging_prefix}{loss_type}Loss",
                loss,
                on_step=False,
                on_epoch=True,
                prog_bar=True,
                logger=True,
            )
        return {"loss": losses[0]}

    @property
    def val_monitor(self):
        """Quantity (and direction) to monitor

        Useful for model checkpointing or early stopping.

        Returns
        -------
        monitor : str
            Name of quantity to monitor.
        mode : {'min', 'max}
            Minimize

        See also
        --------
        pytorch_lightning.callbacks.ModelCheckpoint
        pytorch_lightning.callbacks.EarlyStopping
        """

        return f"{self.logging_prefix}ValidationMetric", "min"<|MERGE_RESOLUTION|>--- conflicted
+++ resolved
@@ -66,10 +66,6 @@
         metric: Union[Metric, Sequence[Metric], Dict[str, Metric]] = None,
         max_error_snr: int = MAX_ERROR_SNR,
         max_error_c50: int = MAX_ERROR_C50,
-<<<<<<< HEAD
-=======
-        lambda_vad: float=1,
->>>>>>> 38fd5ab8
         lambda_c50: float=1,
         lambda_snr: float=1
     ):
@@ -93,10 +89,6 @@
         self.first_losses_snr = []
         self.max_error_snr = max_error_snr
         self.max_error_c50 = max_error_c50
-<<<<<<< HEAD
-=======
-        self.lambda_vad = lambda_vad
->>>>>>> 38fd5ab8
         self.lambda_snr = lambda_snr
         self.lambda_c50 = lambda_c50
 
@@ -287,30 +279,17 @@
             Mean Square Error normalized by the first value
 
         """
-<<<<<<< HEAD
-        loss_vad = binary_cross_entropy(prediction[:,:,0].unsqueeze(dim=2), target[:,:,0], weight=weight)
-        loss_snr = mse_loss(prediction[:,:,1].unsqueeze(dim=2), target[:,:,1], weight=weight)
-        loss_c50 = mse_loss(prediction[:,:,2].unsqueeze(dim=2), target[:,:,2], weight=weight)
-=======
         loss_vad = binary_cross_entropy(prediction[:,:,0].unsqueeze(dim=2), target[:,:,0])
         loss_snr = mse_loss(prediction[:,:,1].unsqueeze(dim=2), target[:,:,1], weight=target[:,:,0].unsqueeze(dim=2))
         loss_c50 = mse_loss(prediction[:,:,2].unsqueeze(dim=2), target[:,:,2])
->>>>>>> 38fd5ab8
 
         loss_snr = loss_snr / self.first_loss_snr
         loss_c50 = loss_c50 / self.first_loss_c50
 
-<<<<<<< HEAD
-        loss = loss_vad + \
-               + self.lambda_snr * loss_snr \
-               + self.lambda_c50 * loss_c50
-
-=======
         loss = self.lambda_vad * loss_vad + \
                + self.lambda_snr * loss_snr \
                + self.lambda_c50 * loss_c50
         
->>>>>>> 38fd5ab8
         return loss, loss_vad, loss_snr, loss_c50
 
     def default_metric(
